load("@pip//:requirements.bzl", "requirement")

py_library(
<<<<<<< HEAD
    name = "finance",
    srcs = [
        "financial_instrument.py",
        "timescale_enum.py",
    ],
=======
    name = "stock",
    srcs = ["stock.py"],
>>>>>>> ddbccf93
    deps = [
        requirement("pydantic"),
    ],
<<<<<<< HEAD
    visibility = ["//component:__subpackages__"],
)

load("//:pytest_test.bzl", "pytest_test")
pytest_test(
    name = "finance_test",
    srcs = ["timescale_enum_test.py"],
    deps = [
        "//component/software/finance:finance",
    ],
=======
    visibility = ["//visibility:public"],
>>>>>>> ddbccf93
)<|MERGE_RESOLUTION|>--- conflicted
+++ resolved
@@ -1,21 +1,12 @@
 load("@pip//:requirements.bzl", "requirement")
 
 py_library(
-<<<<<<< HEAD
-    name = "finance",
-    srcs = [
-        "financial_instrument.py",
-        "timescale_enum.py",
-    ],
-=======
     name = "stock",
     srcs = ["stock.py"],
->>>>>>> ddbccf93
     deps = [
         requirement("pydantic"),
     ],
-<<<<<<< HEAD
-    visibility = ["//component:__subpackages__"],
+    visibility = ["//visibility:public"],
 )
 
 load("//:pytest_test.bzl", "pytest_test")
@@ -25,7 +16,4 @@
     deps = [
         "//component/software/finance:finance",
     ],
-=======
-    visibility = ["//visibility:public"],
->>>>>>> ddbccf93
 )