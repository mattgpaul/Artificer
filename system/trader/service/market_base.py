import signal
import time
import argparse
from enum import Enum
from abc import ABC, abstractmethod
from datetime import datetime, timedelta, timezone

from component.software.finance.schema import MarketHours
from infrastructure.logging.logger import get_logger
from system.trader.redis.watchlist import WatchlistBroker
from system.trader.schwab.market_handler import MarketHandler

class MarketHoursType(Enum):
    PREMARKET = "premarket"
    STANDARD = "standard"
    EXTENDED = "extended"

class MarketBase(ABC):
    def __init__(self, sleep_override=None):
        self.logger = get_logger(self.__class__.__name__)
        self.running = True
        self.sleep_override = sleep_override
        self._setup_signal_handlers()
        self._setup_clients()

    @property
    @abstractmethod
    def market_broker(self):
        pass

    def _setup_signal_handlers(self):
        signal.signal(signal.SIGTERM, self._shutdown_handler)
        signal.signal(signal.SIGINT, self._shutdown_handler)

    def _shutdown_handler(self, signum, frame):
        self.logger.info(f"Received signal {signum}, sutting down gracefully...")
        self.running = False

    def _sleep_with_interrupt_check(self, target_interval: float):
        """Sleep to maintain precise interval timing, accounting for work duration"""
        if not hasattr(self, '_last_cycle_time'):
            self._last_cycle_time = time.time()
        
        # Calculate when the next cycle should start
        next_cycle_time = self._last_cycle_time + target_interval
        current_time = time.time()
        
        # Calculate remaining sleep time
        sleep_duration = next_cycle_time - current_time
        
        if sleep_duration > 0:
            # Use the precise sleep logic we discussed earlier
            check_interval = 0.1
            start_sleep = time.time()
            
            while self.running and (time.time() - start_sleep) < sleep_duration:
                remaining = sleep_duration - (time.time() - start_sleep)
                time.sleep(min(check_interval, max(0, remaining)))
        
        # Update for next cycle
        self._last_cycle_time = next_cycle_time
        
        if not self.running:
            self.logger.info("Shutdown signal received during sleep")

    def _setup_clients(self):
        try:
            self.logger.info("Setting up clients")
            self.api_handler = MarketHandler()
            self.watchlist_broker = WatchlistBroker()
        except Exception as e:
            self.logger.error(f"Failed to initialize clients: {e}")
            raise

    def _set_market_hours(self) -> None:
        today = datetime.now(timezone.utc).date()
        self.logger.info(f"Setting market hours for: {today.strftime('%Y-%m-%d')}")
        self.market_broker.set_market_hours(self.api_handler.get_market_hours(today))

    def _check_market_open(self, todays_hours: dict[str, str]) -> bool:
        if "start" not in todays_hours.keys():
            self.logger.info("Market not open today")
            return False
        else:
            self.logger.info("Markets are open")
            return True, todays_hours

    def _check_market_hours(self, hours: MarketHours) -> MarketHoursType:
        now = datetime.now(timezone.utc)
        if now < hours.start - timedelta(minutes=5) and now > hours.start - timedelta(hours=2):
            market_hours = MarketHoursType.PREMARKET
        elif now > hours.start - timedelta(minutes=5) and now < hours.end:
            market_hours = MarketHoursType.STANDARD
        else:
            market_hours = MarketHoursType.EXTENDED
        self.logger.info(f"Market hours: {market_hours}")
        return market_hours

    @abstractmethod
    def _get_sleep_interval(self) -> int:
        pass

    @abstractmethod
    def _execute_pipeline(self) -> bool:
        pass

    def run(self):
        self.logger.info(f"Starting {self.__class__.__name__}")

        # Set initial market hours
        self._set_market_hours()
        today = datetime.now(timezone.utc).date()

        while self.running:
            try:
                # Check if we are in a new day
                now = datetime.now(timezone.utc).date()
                if now > today:
                    self.logger.info("New day detected, refreshing market hours")
                    time.sleep(1)
                    self._set_market_hours()
                    today = datetime.now(timezone.utc).date()
                
                # Get sleep interval based on market hours
                sleep_interval = self._get_sleep_interval()
                self.logger.debug(f"Sleep interval set for: {sleep_interval}")

                # Adjust ttl for sleep interval
                self.market_broker.ttl = sleep_interval

                # Execute data pipeline
                try:
                    self._execute_pipeline()
<<<<<<< HEAD
                    self.logger.info("Pipeline execution complete")
                except Exception as e:
                    self.logger.error(f"Pipeline execution failed: {e}")
                    
                self.logger.info(f"Sleeping for {sleep_interval} seconds")
=======
                except Exception as e:
                    self.logger.error(f"Pipeline execution failed: {e}")

>>>>>>> e285888d
                self._sleep_with_interrupt_check(sleep_interval)

            except Exception as e:
                self.logger.error(f"Unexpected error in main loop: {e}")
                self._sleep_with_interrupt_check(60)

<<<<<<< HEAD
        self.logger.info(f"{self.__class__.__name__} shutdown complete")

    @classmethod
    def main(cls, description: str = None):
        """Generic main method for all market services"""
        parser = argparse.ArgumentParser(
            description=description or f"{cls.__name__} Service"
        )
        parser.add_argument(
            'command', 
            choices=['run', 'health'],
            help="Command to execute"
        )
        parser.add_argument(
            '--log-level', default='INFO',
            choices=['DEBUG','INFO','WARNING','ERROR'],
            help='Set logging level'
        )
        parser.add_argument(
            '--sleep-interval', type=int, default=None,
            help="Override sleep interval in seconds"
        )

        args = parser.parse_args()

        try:
            service = cls(sleep_override=args.sleep_interval)

            if args.command == 'run':
                service.logger.info(f"Starting {cls.__name__.lower()}...")
                if args.sleep_interval:
                    service.logger.info(f"Using fixed sleep interval: {args.sleep_interval}")
                service.run()
                return 0
            elif args.command == 'health':
                if service.health_check():
                    service.logger.info("Health check passed")
                    return 0

        except KeyboardInterrupt:
            print("Service interrupted by user")
            return 0
        except Exception as e:
            print(f"Service failed to start: {e}")
            return 1
=======
        self.logger.info(f"{self.__class__.__name__} shutdown complete")
>>>>>>> e285888d
<|MERGE_RESOLUTION|>--- conflicted
+++ resolved
@@ -131,24 +131,17 @@
                 # Execute data pipeline
                 try:
                     self._execute_pipeline()
-<<<<<<< HEAD
                     self.logger.info("Pipeline execution complete")
                 except Exception as e:
                     self.logger.error(f"Pipeline execution failed: {e}")
                     
                 self.logger.info(f"Sleeping for {sleep_interval} seconds")
-=======
-                except Exception as e:
-                    self.logger.error(f"Pipeline execution failed: {e}")
-
->>>>>>> e285888d
                 self._sleep_with_interrupt_check(sleep_interval)
 
             except Exception as e:
                 self.logger.error(f"Unexpected error in main loop: {e}")
                 self._sleep_with_interrupt_check(60)
 
-<<<<<<< HEAD
         self.logger.info(f"{self.__class__.__name__} shutdown complete")
 
     @classmethod
@@ -193,7 +186,4 @@
             return 0
         except Exception as e:
             print(f"Service failed to start: {e}")
-            return 1
-=======
-        self.logger.info(f"{self.__class__.__name__} shutdown complete")
->>>>>>> e285888d
+            return 1